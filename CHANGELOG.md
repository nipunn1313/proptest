<<<<<<< HEAD
## Unreleased

### Potential Breaking Changes

- There is a small chance of breakage wrt. type inference due to the
  introduction of `SizeRange`.

- There is a small chance of breakage wrt. type inference due to the
  introduction of `Probability`.

### New Additions

- Proptest now has an `Arbitrary` trait in `proptest::arbitrary` and re-exported
  in the `proptest::prelude`. `Arbitrary` has also been `impl`emented for most
  of the standard library. The trait provides a mechanism to define a canonical
  `Strategy` for a given type just like `Arbitrary` in Haskell's QuickCheck.
  Deriving for this trait will also be provided soon in the crate
  `proptest_derive`. To use the canonical strategy for a certain type `T`,
  you can simply use `any::<T>()`. This is the major new addition of this release.

- The `any_with`, `arbitrary`, `arbitrary_with` free functions in
  the module `proptest::arbitrary`.

- The `ArbitraryF1` and `ArbitraryF2` traits in `proptest::arbitrary::functor`.
  These are "higher order" `Arbitrary` traits that correspond to the `Arbitrary1`
  and `Arbitrary2` type classes in Haskell's QuickCheck. They are mainly provided
  to support a common set of container-like types in custom deriving self-recursive
  types in  `proptest_derive`. More on this later releases.

- The strategies in `proptest::option` and ``proptest::result` now accept a type
  `Probability` which is a wrapper around `f64`. Convertions from types such as
  `f64` are provided to make the interface ergonomic to use. Users may also use
  the `proptest::option::prob` function to explicitly construct the type.

- The strategies in `proptest::collections` now accept a type `SizeRange`
  which is a wrapper around `Range<usize>`. Convertions from types
  such as `usize` and `Range<usize>` are provided to make the interface
  ergonomic to use. Users may also use the `proptest::collections::size_bounds`
  function to explicitly construct the type.

- A `.prop_map_into()` operation on all strategies that map
  using `Into<OutputType>`. This is a clerarer and cheaper
  operation than using `.prop_map(OutputType::from)`.

- A nonshrinking `LazyJust` strategy that can be used instead of `Just` when you
  have non-`Clone` types.

- Anything that can be coerced to `fn() -> T` where `T: Debug` is a `Strategy`
  where `ValueFor<fn() -> T> == T`. This is intended to make it easier to reuse
  proptest for unit tests with manual input space partition where `fn() -> T`
  provides fixtures.

### Bug Fixes

- Fixed support for `u128` and `i128` on nightly.
=======
## 0.4.1

### New Additions

- The `proptest::num::f32` and `proptest::num::f64` modules now have additional
  constants (e.g., `POSITIVE`, `SUBNORMAL`, `INFINITE`) which can be used to
  generate subsets of the floating-point domain by class and sign.

### Bug Fixes

- `proptest::num::f32::ANY` and `proptest::num::f64::ANY` now actually produce
  arbitrary values. Previously, they had the same effect as `0.0..1.0`. While
  this fix is a very substantial change in behaviour, it was not considered a
  breaking change since (a) the new behaviour is consistent with the
  documentation and expectations, (b) it's quite unlikely anyone was depending
  on the old behaviour since anyone who wanted that range would have written it
  out, and (c) Proptest isn't generally a transitive dependency so the chance
  of this update happening "by surprise" is low.
>>>>>>> c84ff2c6

## 0.4.0

### Deprecations and Potential Breaking Changes

- `proptest::char::ANY` replaced with `proptest::char::any()`.
  `proptest::char::ANY` is present but deprecated, and will be removed in
  proptest 0.5.0.

- Instead of returning `-> Result<Self::Value, String>`, strategies are
  expected to return `-> Result<Self::Value, Reason>` instead. `Reason` reduces
  the amount of heap allocations, especially for `.prop_filter(..)` where you
  may now also pass in `&'static str`. You will only experience breaks if
  you've written your own strategy types or if you've used
  `TestCaseError::Reject` or `TestCaseError::Fail` explicitly.

- Update of externally-visible crate `rand` to `0.4.2`.

### New Additions

- Added `proptest::test_runner::Reason` which allows you to avoid heap
  allocation in some places and may be used to make the API richer in the
  future without incurring more breaking changes.

- Added a type alias `proptest::strategy::NewTree<S>` where `S: Strategy`
  defined as: `type NewTree<S> = Result<<S as Strategy>::Value, Rejection>`.

## 0.3.4

### Bug Fixes

- Cases where `file!()` returns a relative path, such as on Windows, are now
  handled more reasonably. See
  [#24](https://github.com/AltSysrq/proptest/issues/24) for more details and
  instructions on how to migrate any persistence files that had been written to
  the wrong location.

## 0.3.3

Boxing Day Special

### New Additions

- Added support for `i128` and `u128`. Since this is an unstable feature in
  Rust, this is hidden behind the feature `unstable` which you have to
  explicitly opt into in your `Cargo.toml` file.

- Failing case persistence. By default, when a test fails, Proptest will now
  save the seed for the failing test to a file, and later runs will test the
  persisted failing cases before generating new ones.

- Added `UniformArrayStrategy` and helper functions to simplify generating
  homogeneous arrays with non-`Copy` inner strategies.

- Trait `rand::Rng` and struct `rand::XorShiftRng` are now included in
  `proptest::prelude`.

### Bug Fixes

- Fix a case where certain combinations of strategies, like two
  `prop_shuffle()`s in close proximity, could result in low-quality randomness.

## 0.3.2

### New Additions

- Added `SampledBitSetStrategy` to generate bit sets based on size
  distribution.

- Added `Strategy::sboxed()` and `SBoxedStrategy` to make `Send + Sync` boxed
  strategies.

- `RegexGeneratorStrategy` is now `Send` and `Sync`.

- Added a type alias `ValueFor<S>` where `S: Strategy`. This is a shorter way
  to refer to: `<<S as Strategy>::Value as ValueTree>::Value`.

- Added a type alias `type W<T> = (u32, T)` for a weighted strategy `T` in the
  context of union strategies.

- `TestRunner` now implements `Default`.

- Added `Config::with_cases(number_of_cases: u32) -> Config` for simpler
  construction of a `Config` that only differs by the number of test cases.

- All default fields of `Config` can now be overridden by setting environment
  variables. See the docs of that struct for more details.

- Bumped dependency `rand = "0.3.18"`.

- Added `proptest::sample::subsequence` which returns a strategy generating
  subsequences, of the source `Vec`, with a size within the given `Range`.

- Added `proptest::sample::select` which returns a strategy selecting exactly
  one value from another collection.

- Added `prop_perturb` strategy combinator.

- Added `strategy::check_strategy_sanity()` function to do sanity checks on the
  shrinking implementation of a strategy.

- Added `prop_shuffle` strategy combinator.

- Added `strategy::Fuse` adaptor.

### Bug Fixes

- Fix bug where `Vec`, array and tuple shrinking could corrupt the state of
  their inner values, for example leading to out-of-range integers.

- Fix bug where `Flatten` (a.k.a. the `prop_flat_map` combinator) could fail to
  converge to a failing test case during shrinking.

- Fix `TupleUnion` sometimes panicking during shrinking if there were more than
  two choices.

## 0.3.1

### New Additions

- Added `CharStrategy::new_borrowed`.

## 0.3.0

### New Additions

- `Union` now supports weighting via `Union::new_weighted`. Corresponding
  syntax to specify weights is also available in `prop_oneof!`.

- Added `TupleUnion`, which works like `Union` but permits doing static
  dispatch even with heterogeneous delegate strategies.

- `prop_oneof!` is smarter about how it combines the input strategies.

- Added `option` module to generate weighted or unweighted `Option` types.

- Added `result` module to generate weighted or unweighted `Result` types.

- All `bits` submodules now have a `masked` function to create a strategy for
  generating subsets of an arbitrary bitmask.

### Potential Breaking Changes

- `Union::new` now has a generic argument type which could impact type
  inference.

- The concrete types produced by `prop_oneof!` have changed.

- API functions which used to return `BoxedStrategy` now return a specific
  type.

- `BitSetStrategy<T>` is no longer `Copy` for non-`Copy` types `T` nor `Debug`
  for non-`Debug` types `T`.

- `BitSetLike::max` has been renamed to `BitSetLike::len`.

## 0.2.1

### New Additions

- Added `prop_assert!` macro family to assert without panicking, for quieter
  test failure modes.

- New `prelude` module for easier importing of important things.

- Renamed `Singleton` to `Just`. (The old name is still available.)

- Failure messages produced by `proptest!` are now much more readable.

- Added in-depth tutorial.

## 0.2.0

### Breaking Changes

- `Strategy` now requires `std::fmt::Debug`.

### New Additions

- `Strategy` now has a family of `prop_flat_map()` combinators for producing
  dynamic and higher-order strategies.

- `Strategy` has a `prop_recursive()` combinator which allows generating
  recursive structures.

- Added `proptest::bool::weighted()` to pull booleans from a weighted
  distribution.

- New `prop_oneof!` macro makes it easier to select from one of several
  strategies.

- New `prop_compose!` macro to simplify writing most types of custom
  strategies.

## 0.1.1

### New Additions

Add `strategy::NoShrink`, `Strategy::no_shrink()`.<|MERGE_RESOLUTION|>--- conflicted
+++ resolved
@@ -1,4 +1,3 @@
-<<<<<<< HEAD
 ## Unreleased
 
 ### Potential Breaking Changes
@@ -54,7 +53,7 @@
 ### Bug Fixes
 
 - Fixed support for `u128` and `i128` on nightly.
-=======
+
 ## 0.4.1
 
 ### New Additions
@@ -73,7 +72,6 @@
   on the old behaviour since anyone who wanted that range would have written it
   out, and (c) Proptest isn't generally a transitive dependency so the chance
   of this update happening "by surprise" is low.
->>>>>>> c84ff2c6
 
 ## 0.4.0
 
