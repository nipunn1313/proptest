--- conflicted
+++ resolved
@@ -6,9 +6,6 @@
 
 ### Bug Fixes
 
-<<<<<<< HEAD
 - Removed the limit of number of transitions that can be deleted in shrinking that depended on the number the of transitions given to `prop_state_machine!` or `ReferenceStateMachine::sequential_strategy`.
-=======
 - Fixed state-machine macro's inability to handle missing config
->>>>>>> 63ef67c7
 - Fixed logging of state machine transitions to be enabled when verbose config is >= 1. The "std" feature is added to proptest-state-machine as a default feature that allows to switch the logging off in non-std env.